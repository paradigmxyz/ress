# ress(reth stateless)

<<<<<<< HEAD
Ress (shorthand for: Reth Stateless) is a fully validating stateless Ethereum Execution Layer with 14GB disk requirements. Stateless nodes matter not only for improving Ethereum’s decentralization, but also to scale the L1 gas limit, scaling optimistic L2s, and for implementing Native Rollups to improve the L2 ecosystem’s security & interoperability.
=======
Ress (shorthand for: Reth Stateless), a fully validating stateless Ethereum Execution Layer with 14GB disk requirements.
Stateless nodes matter not only for improving Ethereum’s decentralization, but also to scale the L1 gas limit,
scaling optimistic L2s, and for implementing Native Rollups to improve the L2 ecosystem’s security & interoperability.
>>>>>>> c9481a96

> [!CAUTION]
> Ress is an experimental software that has not been fully tested in production grade settings.
> At this moment, we do not recommend using ress nodes in validator setups.

## Run

### Install

```bash
cargo install --git https://github.com/paradigmxyz/ress ress
```

### Run Consensus Layer client

See https://reth.rs/run/mainnet.html#running-the-consensus-layer for the instructions, they're the same as for Reth.

The only difference is that the default JWT token location is `~/.local/share/ress/NETWORK/jwt.hex`
instead of `~/.local/share/reth/NETWORK//jwt.hex`.

### (Optional) Run stateful Reth client

Follow the [instructions](https://reth.rs/run/run-a-node.html) to install Reth.
Start a node with the `--ress.enable` flag to enable support for `ress` subprotocol.

```bash
reth --ress.enable
```

### Run Ress client

We've hosted several public nodes that you can peer with if you don't have an ability to run a Reth node yourself.

```bash
ress --trusted-peers \
    enode://04bcda1f0a750ce5fd986187825ffcd7aa1ad3641027f646707c2121443e85ae309e047f228c0067aac382f0c0cab21e91a2852e10b4f7724187b0185bb78b2b@100.126.2.26:30303,\
    enode://04e4e548eee6f042685ad0b6793de36a4c5c6a3107cdf54cbfeedbeb0df4138d4c65b534fb700072341098644eb5a6b125e63c36464d8f57c19b6e26ca36ae7c@100.75.245.88:30303,\
    enode://2c464310c41c2a9d7be44783d38ab2b8517e4c5133719de1a4b605294cfd201f33b2c5b4158054b171a3ba26837f85a97f6a8553622ea1033d70c98fc1b70fa0@69.67.151.138:30303,\
    enode://065cffdc5c824d42c23f933ca615daad8b887f2330b1313e8c1a5d850be93d3b6e95698d4f774bbf7b2639ac6d6d870645156eeb805bd3448107806cc0a6e5f9@69.67.151.138:30303
```

If you've started a Reth node yourself in the previous step, you can fetch the enode from it
and use it as an argument to the `--trusted-peers` flag.
```bash
cast rpc admin_nodeInfo -r http://localhost:9545 | jq .enode
```

## How it works

Live sync works like any other stateful node: Ress receives a new payload from the consensus client
and fetches necessary state data (witness, block, bytecodes) from a stateful reth client
via [RLPx subprotocol dedicated to Ress](https://github.com/paradigmxyz/reth/tree/main/crates/ress/protocol).
It verifies payload and calculates the new state root all in memory.

```mermaid
sequenceDiagram
    CL->>Ress: NewPayload
    Ress->>Reth: GetWitness
    Reth-->>Ress: Witness
    Ress->>Reth: GetBytecode
    Note over Ress,Reth: (only missing)
    Reth-->>Ress: Bytecode
    Ress->>Ress: Validate Payload
    Ress-->>CL: PayloadStatus
```

### Components

To run a ress node successfully you need the following components:
1. Ress node (stateless) connected to a Consensus Client
2. Reth node (stateful) connected to a Consensus Client

```mermaid
flowchart TB
    subgraph Stateful["Stateful Client Pair"]
        SFCL["Consensus Layer"]
        Reth["Reth Node"]
        SFCL -->|Engine API| Reth
    end
    
    subgraph Stateless["Stateless Client Pair"]
        SLCL["Consensus Layer"]
        Ress["Ress Node"]
        SLCL -->|Engine API| Ress
    end

    Ress -->|ress RLPx subprotocol| Reth
```

## How it was tested

### Hive Tests 

Ress was tested with [hive](https://github.com/ethereum/hive).
A simulator sends requests to `adapter`, which proxies `engine/*` request to `ress`, and other requests to `reth`. 

- `reth`: auth port(8651), rpc port(8544), subnetwork(30303)
- `ress`: auth port(8552), rpc port(-), subnetwork(61398)

We ran the cancun test suite and from the 226 tests, ress passes `206` hive tests successfully:
```
Mar 13 09:46:28.033 INF simulation ethereum/engine finished suites=1 tests=226 failed=20
```

### Holesky validators
For our proof of concept, we successfully [ran Ress-backed Ethereum validators](https://light-holesky.beaconcha.in/validator/1919380?v=attestations) on Holesky testnet and correctly attested to block validity.<|MERGE_RESOLUTION|>--- conflicted
+++ resolved
@@ -1,12 +1,8 @@
 # ress(reth stateless)
 
-<<<<<<< HEAD
-Ress (shorthand for: Reth Stateless) is a fully validating stateless Ethereum Execution Layer with 14GB disk requirements. Stateless nodes matter not only for improving Ethereum’s decentralization, but also to scale the L1 gas limit, scaling optimistic L2s, and for implementing Native Rollups to improve the L2 ecosystem’s security & interoperability.
-=======
-Ress (shorthand for: Reth Stateless), a fully validating stateless Ethereum Execution Layer with 14GB disk requirements.
+Ress (shorthand for: Reth Stateless) is a fully validating stateless Ethereum Execution Layer with 14GB disk requirements.
 Stateless nodes matter not only for improving Ethereum’s decentralization, but also to scale the L1 gas limit,
 scaling optimistic L2s, and for implementing Native Rollups to improve the L2 ecosystem’s security & interoperability.
->>>>>>> c9481a96
 
 > [!CAUTION]
 > Ress is an experimental software that has not been fully tested in production grade settings.
