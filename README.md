--- conflicted
+++ resolved
@@ -4,12 +4,7 @@
 
 # ress(reth stateless)
 
-<<<<<<< HEAD
 Ress (shorthand for: Reth Stateless) is a fully validating stateless Ethereum Execution Layer with 14GB disk requirements.
-=======
-
-Ress (shorthand for: Reth Stateless), a fully validating stateless Ethereum Execution Layer with 14GB disk requirements.
->>>>>>> c53539b9
 Stateless nodes matter not only for improving Ethereum’s decentralization, but also to scale the L1 gas limit,
 scaling optimistic L2s, and for implementing Native Rollups to improve the L2 ecosystem’s security & interoperability.
 
