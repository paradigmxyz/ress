[workspace.package]
version = "0.1.0"
edition = "2021"
rust-version = "1.83"
license = "MIT OR Apache-2.0"
homepage = "https://github.com/ithacaxyz/reth-stateless"
repository = "https://github.com/ithacaxyz/reth-stateless"
exclude = [".github/"]

[workspace]
members = [
    "bin/adapter",
    "bin/ress",
    "bin/reth",

    "crates/common",
    "crates/engine",
    "crates/net/network",
    "crates/net/protocol",
    "crates/primitives",
    "crates/provider",
    "crates/rpc",
    "crates/vm",

    "crates/testing",
]

# Explicitly set the resolver to version 2, which is the default for packages with edition >= 2021
# https://doc.rust-lang.org/edition-guide/rust-2021/default-cargo-resolver.html
resolver = "2"

[workspace.lints.rust]
missing_debug_implementations = "warn"
missing_docs = "warn"
rust_2018_idioms = { level = "deny", priority = -1 }
unreachable_pub = "warn"
unused_must_use = "deny"

[workspace.lints.rustdoc]
all = "warn"

# Speed up compilation time for dev builds by reducing emitted debug info.
# NOTE: Debuggers may provide less useful information with this setting.
# Uncomment this section if you're using a debugger.
[profile.dev]
# https://davidlattimore.github.io/posts/2024/02/04/speeding-up-the-rust-edit-build-run-cycle.html
debug = "line-tables-only"
split-debuginfo = "unpacked"

# Meant for testing - all optimizations, but with debug assertions and overflow checks.
[profile.hivetests]
inherits = "test"
opt-level = 3
lto = "thin"

[profile.release]
opt-level = 3
lto = "thin"
debug = "none"
strip = "symbols"
panic = "unwind"
codegen-units = 16

[profile.profiling]
inherits = "release"
debug = "full"
strip = "none"

[profile.bench]
inherits = "profiling"

[profile.maxperf]
inherits = "release"
lto = "fat"
codegen-units = 1

[workspace.dependencies]
# ress
ress-engine = { path = "crates/engine" }
ress-network = { path = "crates/net/network" }
ress-protocol = { path = "crates/net/protocol" }
ress-provider = { path = "crates/provider" }
ress-common = { path = "crates/common" }
ress-vm = { path = "crates/vm" }
ress-primitives = { path = "crates/primitives" }
ress-rpc = { path = "crates/rpc" }
ress-testing = { path = "crates/testing" }

# reth
<<<<<<< HEAD
reth = { git = "https://github.com/paradigmxyz/reth", rev = "dedaee2" }

## primitives/types
reth-primitives = { git = "https://github.com/paradigmxyz/reth", rev = "dedaee2" }
reth-primitives-traits = { git = "https://github.com/paradigmxyz/reth", rev = "dedaee2" }
reth-ethereum-primitives = { git = "https://github.com/paradigmxyz/reth", rev = "dedaee2" }
reth-chainspec = { git = "https://github.com/paradigmxyz/reth", rev = "dedaee2" }
reth-storage-errors = { git = "https://github.com/paradigmxyz/reth", rev = "dedaee2" }
reth-errors = { git = "https://github.com/paradigmxyz/reth", rev = "dedaee2" }

## db
reth-db = { git = "https://github.com/paradigmxyz/reth", rev = "dedaee2" }
reth-provider = { git = "https://github.com/paradigmxyz/reth", rev = "dedaee2", features = [
=======
reth = { git = "https://github.com/paradigmxyz/reth", rev = "fe32237" }

## primitives/types
reth-primitives = { git = "https://github.com/paradigmxyz/reth", rev = "fe32237" }
reth-primitives-traits = { git = "https://github.com/paradigmxyz/reth", rev = "fe32237" }
reth-ethereum-primitives = { git = "https://github.com/paradigmxyz/reth", rev = "fe32237" }
reth-chainspec = { git = "https://github.com/paradigmxyz/reth", rev = "fe32237" }
reth-storage-errors = { git = "https://github.com/paradigmxyz/reth", rev = "fe32237" }
reth-errors = { git = "https://github.com/paradigmxyz/reth", rev = "fe32237" }

## db
reth-db = { git = "https://github.com/paradigmxyz/reth", rev = "fe32237" }
reth-provider = { git = "https://github.com/paradigmxyz/reth", rev = "fe32237", features = [
>>>>>>> 300e9e3e
    "test-utils",
] }

## network
<<<<<<< HEAD
reth-eth-wire = { git = "https://github.com/paradigmxyz/reth", rev = "dedaee2" }
reth-network-api = { git = "https://github.com/paradigmxyz/reth", rev = "dedaee2" }
reth-network = { git = "https://github.com/paradigmxyz/reth", rev = "dedaee2" }
reth-network-peers = { git = "https://github.com/paradigmxyz/reth", rev = "dedaee2" }

## trie
reth-trie = { git = "https://github.com/paradigmxyz/reth", rev = "dedaee2" }
reth-trie-sparse = { git = "https://github.com/paradigmxyz/reth", rev = "dedaee2" }

## evm
reth-revm = { git = "https://github.com/paradigmxyz/reth", rev = "dedaee2" }
reth-evm = { git = "https://github.com/paradigmxyz/reth", rev = "dedaee2" }
reth-evm-ethereum = { git = "https://github.com/paradigmxyz/reth", rev = "dedaee2" }

## consensus
reth-consensus = { git = "https://github.com/paradigmxyz/reth", rev = "dedaee2" }
reth-consensus-debug-client = { git = "https://github.com/paradigmxyz/reth", rev = "dedaee2" }
reth-engine-primitives = { git = "https://github.com/paradigmxyz/reth", rev = "dedaee2" }
reth-ethereum-engine-primitives = { git = "https://github.com/paradigmxyz/reth", rev = "dedaee2" }
reth-engine-tree = { git = "https://github.com/paradigmxyz/reth", rev = "dedaee2" }
reth-chain-state = { git = "https://github.com/paradigmxyz/reth", rev = "dedaee2" }

## rpc
reth-rpc-api = { git = "https://github.com/paradigmxyz/reth", rev = "dedaee2" }
reth-rpc-engine-api = { git = "https://github.com/paradigmxyz/reth", rev = "dedaee2" }
reth-rpc-layer = { git = "https://github.com/paradigmxyz/reth", rev = "dedaee2" }
reth-rpc-types-compat = { git = "https://github.com/paradigmxyz/reth", rev = "dedaee2" }
reth-rpc-builder = { git = "https://github.com/paradigmxyz/reth", rev = "dedaee2" }

## node
reth-node-api = { git = "https://github.com/paradigmxyz/reth", rev = "dedaee2" }
reth-node-builder = { git = "https://github.com/paradigmxyz/reth", rev = "dedaee2" }
reth-node-ethereum = { git = "https://github.com/paradigmxyz/reth", rev = "dedaee2" }
reth-payload-builder = { git = "https://github.com/paradigmxyz/reth", rev = "dedaee2", features = [
    "test-utils",
] }
reth-transaction-pool = { git = "https://github.com/paradigmxyz/reth", rev = "dedaee2" }

## util
reth-tokio-util = { git = "https://github.com/paradigmxyz/reth", rev = "dedaee2" }
reth-tracing = { git = "https://github.com/paradigmxyz/reth", rev = "dedaee2" }
reth-tasks = { git = "https://github.com/paradigmxyz/reth", rev = "dedaee2" }
reth-cli = { git = "https://github.com/paradigmxyz/reth", rev = "dedaee2" }
reth-ethereum-cli = { git = "https://github.com/paradigmxyz/reth", rev = "dedaee2" }
reth-metrics = { git = "https://github.com/paradigmxyz/reth", rev = "dedaee2" }
reth-testing-utils = { git = "https://github.com/paradigmxyz/reth", rev = "dedaee2" }
=======
reth-eth-wire = { git = "https://github.com/paradigmxyz/reth", rev = "fe32237" }
reth-network-api = { git = "https://github.com/paradigmxyz/reth", rev = "fe32237" }
reth-network = { git = "https://github.com/paradigmxyz/reth", rev = "fe32237" }
reth-network-peers = { git = "https://github.com/paradigmxyz/reth", rev = "fe32237" }

## trie
reth-trie = { git = "https://github.com/paradigmxyz/reth", rev = "fe32237" }
reth-trie-sparse = { git = "https://github.com/paradigmxyz/reth", rev = "fe32237" }

## evm
reth-revm = { git = "https://github.com/paradigmxyz/reth", rev = "fe32237" }
reth-evm = { git = "https://github.com/paradigmxyz/reth", rev = "fe32237" }
reth-evm-ethereum = { git = "https://github.com/paradigmxyz/reth", rev = "fe32237" }

## consensus
reth-consensus = { git = "https://github.com/paradigmxyz/reth", rev = "fe32237" }
reth-consensus-debug-client = { git = "https://github.com/paradigmxyz/reth", rev = "fe32237" }
reth-engine-primitives = { git = "https://github.com/paradigmxyz/reth", rev = "fe32237" }
reth-ethereum-engine-primitives = { git = "https://github.com/paradigmxyz/reth", rev = "fe32237" }
reth-engine-tree = { git = "https://github.com/paradigmxyz/reth", rev = "fe32237" }
reth-chain-state = { git = "https://github.com/paradigmxyz/reth", rev = "fe32237" }

## rpc
reth-rpc-api = { git = "https://github.com/paradigmxyz/reth", rev = "fe32237" }
reth-rpc-engine-api = { git = "https://github.com/paradigmxyz/reth", rev = "fe32237" }
reth-rpc-layer = { git = "https://github.com/paradigmxyz/reth", rev = "fe32237" }
reth-rpc-types-compat = { git = "https://github.com/paradigmxyz/reth", rev = "fe32237" }
reth-rpc-builder = { git = "https://github.com/paradigmxyz/reth", rev = "fe32237" }

## node
reth-node-api = { git = "https://github.com/paradigmxyz/reth", rev = "fe32237" }
reth-node-builder = { git = "https://github.com/paradigmxyz/reth", rev = "fe32237" }
reth-node-ethereum = { git = "https://github.com/paradigmxyz/reth", rev = "fe32237" }
reth-payload-builder = { git = "https://github.com/paradigmxyz/reth", rev = "fe32237", features = [
    "test-utils",
] }
reth-transaction-pool = { git = "https://github.com/paradigmxyz/reth", rev = "fe32237" }

## util
reth-tokio-util = { git = "https://github.com/paradigmxyz/reth", rev = "fe32237" }
reth-tracing = { git = "https://github.com/paradigmxyz/reth", rev = "fe32237" }
reth-tasks = { git = "https://github.com/paradigmxyz/reth", rev = "fe32237" }
reth-cli = { git = "https://github.com/paradigmxyz/reth", rev = "fe32237" }
reth-ethereum-cli = { git = "https://github.com/paradigmxyz/reth", rev = "fe32237" }
reth-metrics = { git = "https://github.com/paradigmxyz/reth", rev = "fe32237" }
reth-testing-utils = { git = "https://github.com/paradigmxyz/reth", rev = "fe32237" }
>>>>>>> 300e9e3e

# alloy
alloy-primitives = { version = "0.8.15", default-features = false }
alloy-trie = { version = "0.7", default-features = false }
alloy-rlp = { version = "0.3.10", default-features = false }

alloy-eips = { version = "0.11.0", default-features = false }
alloy-rpc-types = { version = "0.11.0", default-features = false }
alloy-rpc-types-eth = { version = "0.11.0", default-features = false }
alloy-rpc-types-engine = { version = "0.11.0", default-features = false }
alloy-rpc-types-debug = { version = "0.11.0", default-features = false }
alloy-rpc-client = { version = "0.11.0", default-features = false }
alloy-provider = { version = "0.11.0", default-features = false, features = [
    "reqwest",
    "reqwest-rustls-tls",
] }
alloy-transport-http = { version = "0.11.0", default-features = false }
alloy-serde = { version = "0.11.0", default-features = false }
alloy-consensus = { version = "0.11.0", default-features = false }

# misc
clap = { version = "4.4", features = ["derive"] }
tokio = { version = "1.39", default-features = false }
tokio-stream = "0.1.11"
futures = "0.3"
eyre = "0.6"
rand = "0.8.5"
tracing = "0.1.0"
tracing-subscriber = "0.3"
thiserror = "2.0.9"
rayon = "1.8"
serde = { version = "1.0", features = ["derive"] }
bincode = "1.3"
parking_lot = "0.12"
serde_json = "1.0.1"
reqwest = { version = "0.12", features = [
    "json",
    "rustls-tls",
], default-features = false }
dotenvy = "0.15.7"
itertools = "0.13"
metrics = "0.24.0"

# for now disk using sqlite
rusqlite = { version = "0.32.0", features = ["bundled"] }

# testing
arbitrary = "1.3"
proptest = "1.4"
proptest-derive = "0.5"
proptest-arbitrary-interop = "0.1.0"
assert_matches = "1.5.0"<|MERGE_RESOLUTION|>--- conflicted
+++ resolved
@@ -87,21 +87,6 @@
 ress-testing = { path = "crates/testing" }
 
 # reth
-<<<<<<< HEAD
-reth = { git = "https://github.com/paradigmxyz/reth", rev = "dedaee2" }
-
-## primitives/types
-reth-primitives = { git = "https://github.com/paradigmxyz/reth", rev = "dedaee2" }
-reth-primitives-traits = { git = "https://github.com/paradigmxyz/reth", rev = "dedaee2" }
-reth-ethereum-primitives = { git = "https://github.com/paradigmxyz/reth", rev = "dedaee2" }
-reth-chainspec = { git = "https://github.com/paradigmxyz/reth", rev = "dedaee2" }
-reth-storage-errors = { git = "https://github.com/paradigmxyz/reth", rev = "dedaee2" }
-reth-errors = { git = "https://github.com/paradigmxyz/reth", rev = "dedaee2" }
-
-## db
-reth-db = { git = "https://github.com/paradigmxyz/reth", rev = "dedaee2" }
-reth-provider = { git = "https://github.com/paradigmxyz/reth", rev = "dedaee2", features = [
-=======
 reth = { git = "https://github.com/paradigmxyz/reth", rev = "fe32237" }
 
 ## primitives/types
@@ -115,59 +100,10 @@
 ## db
 reth-db = { git = "https://github.com/paradigmxyz/reth", rev = "fe32237" }
 reth-provider = { git = "https://github.com/paradigmxyz/reth", rev = "fe32237", features = [
->>>>>>> 300e9e3e
     "test-utils",
 ] }
 
 ## network
-<<<<<<< HEAD
-reth-eth-wire = { git = "https://github.com/paradigmxyz/reth", rev = "dedaee2" }
-reth-network-api = { git = "https://github.com/paradigmxyz/reth", rev = "dedaee2" }
-reth-network = { git = "https://github.com/paradigmxyz/reth", rev = "dedaee2" }
-reth-network-peers = { git = "https://github.com/paradigmxyz/reth", rev = "dedaee2" }
-
-## trie
-reth-trie = { git = "https://github.com/paradigmxyz/reth", rev = "dedaee2" }
-reth-trie-sparse = { git = "https://github.com/paradigmxyz/reth", rev = "dedaee2" }
-
-## evm
-reth-revm = { git = "https://github.com/paradigmxyz/reth", rev = "dedaee2" }
-reth-evm = { git = "https://github.com/paradigmxyz/reth", rev = "dedaee2" }
-reth-evm-ethereum = { git = "https://github.com/paradigmxyz/reth", rev = "dedaee2" }
-
-## consensus
-reth-consensus = { git = "https://github.com/paradigmxyz/reth", rev = "dedaee2" }
-reth-consensus-debug-client = { git = "https://github.com/paradigmxyz/reth", rev = "dedaee2" }
-reth-engine-primitives = { git = "https://github.com/paradigmxyz/reth", rev = "dedaee2" }
-reth-ethereum-engine-primitives = { git = "https://github.com/paradigmxyz/reth", rev = "dedaee2" }
-reth-engine-tree = { git = "https://github.com/paradigmxyz/reth", rev = "dedaee2" }
-reth-chain-state = { git = "https://github.com/paradigmxyz/reth", rev = "dedaee2" }
-
-## rpc
-reth-rpc-api = { git = "https://github.com/paradigmxyz/reth", rev = "dedaee2" }
-reth-rpc-engine-api = { git = "https://github.com/paradigmxyz/reth", rev = "dedaee2" }
-reth-rpc-layer = { git = "https://github.com/paradigmxyz/reth", rev = "dedaee2" }
-reth-rpc-types-compat = { git = "https://github.com/paradigmxyz/reth", rev = "dedaee2" }
-reth-rpc-builder = { git = "https://github.com/paradigmxyz/reth", rev = "dedaee2" }
-
-## node
-reth-node-api = { git = "https://github.com/paradigmxyz/reth", rev = "dedaee2" }
-reth-node-builder = { git = "https://github.com/paradigmxyz/reth", rev = "dedaee2" }
-reth-node-ethereum = { git = "https://github.com/paradigmxyz/reth", rev = "dedaee2" }
-reth-payload-builder = { git = "https://github.com/paradigmxyz/reth", rev = "dedaee2", features = [
-    "test-utils",
-] }
-reth-transaction-pool = { git = "https://github.com/paradigmxyz/reth", rev = "dedaee2" }
-
-## util
-reth-tokio-util = { git = "https://github.com/paradigmxyz/reth", rev = "dedaee2" }
-reth-tracing = { git = "https://github.com/paradigmxyz/reth", rev = "dedaee2" }
-reth-tasks = { git = "https://github.com/paradigmxyz/reth", rev = "dedaee2" }
-reth-cli = { git = "https://github.com/paradigmxyz/reth", rev = "dedaee2" }
-reth-ethereum-cli = { git = "https://github.com/paradigmxyz/reth", rev = "dedaee2" }
-reth-metrics = { git = "https://github.com/paradigmxyz/reth", rev = "dedaee2" }
-reth-testing-utils = { git = "https://github.com/paradigmxyz/reth", rev = "dedaee2" }
-=======
 reth-eth-wire = { git = "https://github.com/paradigmxyz/reth", rev = "fe32237" }
 reth-network-api = { git = "https://github.com/paradigmxyz/reth", rev = "fe32237" }
 reth-network = { git = "https://github.com/paradigmxyz/reth", rev = "fe32237" }
@@ -214,7 +150,6 @@
 reth-ethereum-cli = { git = "https://github.com/paradigmxyz/reth", rev = "fe32237" }
 reth-metrics = { git = "https://github.com/paradigmxyz/reth", rev = "fe32237" }
 reth-testing-utils = { git = "https://github.com/paradigmxyz/reth", rev = "fe32237" }
->>>>>>> 300e9e3e
 
 # alloy
 alloy-primitives = { version = "0.8.15", default-features = false }
