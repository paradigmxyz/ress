--- conflicted
+++ resolved
@@ -7,7 +7,7 @@
 use std::{
     collections::HashMap,
     pin::Pin,
-    task::{ready, Context, Poll},
+    task::{Context, Poll},
 };
 use tokio::sync::oneshot;
 use tokio_stream::wrappers::UnboundedReceiverStream;
@@ -134,71 +134,57 @@
                 return Poll::Ready(Some(message.encoded()));
             }
 
-            let Some(msg) = ready!(this.conn.poll_next_unpin(cx)) else {
-                return Poll::Ready(None);
-            };
+            if let Poll::Ready(Some(next)) = this.conn.poll_next_unpin(cx) {
+                // TODO: handle error
+                let msg = RessProtocolMessage::decode_message(&mut &next[..]).unwrap();
 
-            match RessProtocolMessage::decode_message(&mut &msg[..]) {
-                Ok(msg) => {
-                    match msg.message {
-                        RessMessageKind::NodeType(node_type) => {
-                            if !this.node_type.is_valid_connection(&node_type) {
-                                // Terminating the stream disconnects the peer.
-                                return Poll::Ready(None);
-                            }
+                match msg.message {
+                    RessMessageKind::NodeType(node_type) => {
+                        if !this.node_type.is_valid_connection(&node_type) {
+                            // Terminating the stream disconnects the peer.
+                            return Poll::Ready(None);
                         }
-                        RessMessageKind::Bytecode(res) => {
-                            if let Some(RessPeerRequest::GetBytecode { tx, .. }) =
-                                this.inflight_requests.remove(&res.request_id)
-                            {
-                                // TODO: validate the bytecode.
-                                let _ = tx.send(res.message);
-                            } else {
-                                // TODO: report bad message
-                                continue;
-                            }
+                    }
+                    RessMessageKind::Bytecode(res) => {
+                        if let Some(RessPeerRequest::GetBytecode { tx, .. }) =
+                            this.inflight_requests.remove(&res.request_id)
+                        {
+                            // TODO: validate the bytecode.
+                            let _ = tx.send(res.message);
+                        } else {
+                            // TODO: report bad message
                         }
-                        RessMessageKind::Witness(res) => {
-                            if let Some(RessPeerRequest::GetWitness { tx, .. }) =
-                                this.inflight_requests.remove(&res.request_id)
-                            {
-                                // TODO: validate the witness.
-                                let _ = tx.send(res.message);
-                            } else {
-                                // TODO: report bad message
-                                continue;
-                            }
+                    }
+                    RessMessageKind::Witness(res) => {
+                        if let Some(RessPeerRequest::GetWitness { tx, .. }) =
+                            this.inflight_requests.remove(&res.request_id)
+                        {
+                            // TODO: validate the witness.
+                            let _ = tx.send(res.message);
+                        } else {
+                            // TODO: report bad message
                         }
-                        RessMessageKind::GetBytecode(req) => {
-                            let code_hash = req.message;
-                            debug!(target: "ress::network::connection", %code_hash, "serving bytecode");
-                            let bytecode = this.on_bytecode_request(code_hash);
-                            let response = RessProtocolMessage::bytecode(req.request_id, bytecode);
-                            return Poll::Ready(Some(response.encoded()));
-                        }
-                        RessMessageKind::GetWitness(req) => {
-                            let block_hash = req.message;
-                            debug!(target: "ress::network::connection", %block_hash, "serving witness");
-                            let witness = this.on_witness_request(block_hash);
-                            let response = RessProtocolMessage::witness(req.request_id, witness);
-                            return Poll::Ready(Some(response.encoded()));
-                        }
-                    };
-                }
-                Err(e) => {
-                    error!("{}", e);
-                    continue;
-                }
-            };
+                    }
+                    RessMessageKind::GetBytecode(req) => {
+                        let code_hash = req.message;
+                        debug!(target: "ress::network::connection", %code_hash, "serving bytecode");
+                        let bytecode = this.on_bytecode_request(code_hash);
+                        let response = RessProtocolMessage::bytecode(req.request_id, bytecode);
+                        return Poll::Ready(Some(response.encoded()));
+                    }
+                    RessMessageKind::GetWitness(req) => {
+                        let block_hash = req.message;
+                        debug!(target: "ress::network::connection", %block_hash, "serving witness");
+                        let witness = this.on_witness_request(block_hash);
+                        let response = RessProtocolMessage::witness(req.request_id, witness);
+                        return Poll::Ready(Some(response.encoded()));
+                    }
+                };
 
-<<<<<<< HEAD
-            continue;
-=======
                 continue;
             }
 
             return Poll::Pending;
->>>>>>> 9ce583a0
         }
     }
 }