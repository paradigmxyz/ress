//! Implements Ress protocol
//! Defines structs/enums for messages, request-response pairs.
//!
//! Examples include creating, encoding, and decoding protocol messages.

use crate::{NodeType, StateWitnessNet};
use alloy_primitives::{
    bytes::{Buf, BufMut},
    BlockHash, Bytes, B256,
};
use alloy_rlp::{BytesMut, Decodable, Encodable};
use reth_eth_wire::{message::RequestPair, protocol::Protocol, Capability};
use reth_primitives::{BlockBody, Header};

/// An Ress protocol message, containing a message ID and payload.
#[derive(Clone, Debug, PartialEq, Eq)]
pub struct RessProtocolMessage {
    /// The unique identifier representing the type of the Ress message.
    pub message_type: RessMessageID,
    /// The content of the message, including specific data based on the message type.
    pub message: RessMessage,
}

#[cfg(any(test, feature = "arbitrary"))]
impl<'a> arbitrary::Arbitrary<'a> for RessProtocolMessage {
    fn arbitrary(u: &mut arbitrary::Unstructured<'a>) -> arbitrary::Result<Self> {
        let message: RessMessage = u.arbitrary()?;
        Ok(RessProtocolMessage { message_type: message.message_id(), message })
    }
}

impl RessProtocolMessage {
    /// Returns the capability for the `ress` protocol.
    pub fn capability() -> Capability {
        Capability::new_static("ress", 1)
    }

    /// Returns the protocol for the `ress` protocol.
    pub fn protocol() -> Protocol {
        Protocol::new(Self::capability(), 9)
    }

    /// Create node type message.
    pub fn node_type(node_type: NodeType) -> Self {
        RessMessage::NodeType(node_type).into_protocol_message()
    }

    /// Header request.
    pub fn get_header(request_id: u64, block_hash: BlockHash) -> Self {
        RessMessage::GetHeader(RequestPair { request_id, message: block_hash })
            .into_protocol_message()
    }

    /// Header response.
    pub fn header(request_id: u64, header: Header) -> Self {
        RessMessage::Header(RequestPair { request_id, message: header }).into_protocol_message()
    }

    /// Block body request.
    pub fn get_block_body(request_id: u64, block_hash: B256) -> Self {
        RessMessage::GetBlockBody(RequestPair { request_id, message: block_hash })
            .into_protocol_message()
    }

    /// Block body request.
    pub fn block_body(request_id: u64, block_body: BlockBody) -> Self {
<<<<<<< HEAD
        Self {
            message_type: RessMessageID::BlockBody,
            message: RessMessage::BlockBody(RequestPair { request_id, message: block_body }),
        }
=======
        RessMessage::BlockBody(RequestPair { request_id, message: block_body })
            .into_protocol_message()
>>>>>>> 300e9e3e
    }

    /// Bytecode request.
    pub fn get_bytecode(request_id: u64, code_hash: B256) -> Self {
        RessMessage::GetBytecode(RequestPair { request_id, message: code_hash })
            .into_protocol_message()
    }

    /// Bytecode response.
    pub fn bytecode(request_id: u64, bytecode: Bytes) -> Self {
        RessMessage::Bytecode(RequestPair { request_id, message: bytecode }).into_protocol_message()
    }

    /// Execution witness request.
    pub fn get_witness(request_id: u64, block_hash: BlockHash) -> Self {
        RessMessage::GetWitness(RequestPair { request_id, message: block_hash })
            .into_protocol_message()
    }

    /// Execution witness response.
    pub fn witness(request_id: u64, witness: StateWitnessNet) -> Self {
        RessMessage::Witness(RequestPair { request_id, message: witness }).into_protocol_message()
    }

    /// Return RLP encoded message.
    pub fn encoded(&self) -> BytesMut {
        let mut buf = BytesMut::with_capacity(self.length());
        self.encode(&mut buf);
        buf
    }

    /// Decodes a `RessProtocolMessage` from the given message buffer.
    pub fn decode_message(buf: &mut &[u8]) -> alloy_rlp::Result<Self> {
        let message_type = RessMessageID::decode(buf)?;
        let message = match message_type {
            RessMessageID::NodeType => RessMessage::NodeType(NodeType::decode(buf)?),
            RessMessageID::GetHeader => RessMessage::GetHeader(RequestPair::decode(buf)?),
            RessMessageID::Header => RessMessage::Header(RequestPair::decode(buf)?),
            RessMessageID::GetBlockBody => RessMessage::GetBlockBody(RequestPair::decode(buf)?),
            RessMessageID::BlockBody => RessMessage::BlockBody(RequestPair::decode(buf)?),
            RessMessageID::GetBytecode => RessMessage::GetBytecode(RequestPair::decode(buf)?),
            RessMessageID::Bytecode => RessMessage::Bytecode(RequestPair::decode(buf)?),
            RessMessageID::GetWitness => RessMessage::GetWitness(RequestPair::decode(buf)?),
            RessMessageID::Witness => RessMessage::Witness(RequestPair::decode(buf)?),
        };
        Ok(Self { message_type, message })
    }
}

impl Encodable for RessProtocolMessage {
    fn encode(&self, out: &mut dyn BufMut) {
        self.message_type.encode(out);
        self.message.encode(out);
    }

    fn length(&self) -> usize {
        self.message_type.length() + self.message.length()
    }
}

/// Represents message IDs for `ress` protocol messages.
#[repr(u8)]
#[derive(Clone, Copy, Debug, PartialEq, Eq)]
#[cfg_attr(any(test, feature = "arbitrary"), derive(arbitrary::Arbitrary))]
#[cfg_attr(test, derive(strum_macros::EnumCount))]
pub enum RessMessageID {
    /// Node type message.
    NodeType = 0x00,

    /// Header request message.
    GetHeader = 0x01,
    /// Header response message.
    Header = 0x02,

    /// Block body request message.
    GetBlockBody = 0x03,
    /// Block body response message.
    BlockBody = 0x04,

    /// Bytecode request message.
    GetBytecode = 0x05,
    /// Bytecode response message.
    Bytecode = 0x06,

    /// Witness request message.
    GetWitness = 0x07,
    /// Witness response message.
    Witness = 0x08,
}

impl Encodable for RessMessageID {
    fn encode(&self, out: &mut dyn BufMut) {
        out.put_u8(*self as u8);
    }

    fn length(&self) -> usize {
        1
    }
}

impl Decodable for RessMessageID {
    fn decode(buf: &mut &[u8]) -> alloy_rlp::Result<Self> {
        let id = match buf.first().ok_or(alloy_rlp::Error::InputTooShort)? {
            0x00 => Self::NodeType,
            0x01 => Self::GetHeader,
            0x02 => Self::Header,
            0x03 => Self::GetBlockBody,
            0x04 => Self::BlockBody,
            0x05 => Self::GetBytecode,
            0x06 => Self::Bytecode,
            0x07 => Self::GetWitness,
            0x08 => Self::Witness,
            _ => return Err(alloy_rlp::Error::Custom("Invalid message type")),
        };
        buf.advance(1);
        Ok(id)
    }
}

/// Represents a message in the ress protocol.
#[derive(Clone, Debug, PartialEq, Eq)]
#[cfg_attr(any(test, feature = "arbitrary"), derive(arbitrary::Arbitrary))]
pub enum RessMessage {
    /// Represents a node type message required for handshake.
    NodeType(NodeType),

    /// Represents a header request message.
    GetHeader(RequestPair<B256>),
    /// Represents a header response message.
    Header(RequestPair<Header>),

    /// Represents a block body request message.
    GetBlockBody(RequestPair<B256>),
    /// Represents a block body response message.
    BlockBody(RequestPair<BlockBody>),

    /// Represents a bytecode request message.
    GetBytecode(RequestPair<B256>),
    /// Represents a bytecode response message.
    Bytecode(RequestPair<Bytes>),

    /// Represents a witness request message.
    GetWitness(RequestPair<BlockHash>),
    /// Represents a witness response message.
    Witness(RequestPair<StateWitnessNet>),
}

impl RessMessage {
    /// Return [`RessMessageID`] that corresponds to the given message.
    pub fn message_id(&self) -> RessMessageID {
        match self {
            Self::NodeType(_) => RessMessageID::NodeType,
            Self::GetHeader(_) => RessMessageID::GetHeader,
            Self::Header(_) => RessMessageID::Header,
            Self::GetBlockBody(_) => RessMessageID::GetBlockBody,
            Self::BlockBody(_) => RessMessageID::BlockBody,
            Self::GetBytecode(_) => RessMessageID::GetBytecode,
            Self::Bytecode(_) => RessMessageID::Bytecode,
            Self::GetWitness(_) => RessMessageID::GetWitness,
            Self::Witness(_) => RessMessageID::Witness,
        }
    }

    /// Convert message into [`RessProtocolMessage`].
    pub fn into_protocol_message(self) -> RessProtocolMessage {
        let message_type = self.message_id();
        RessProtocolMessage { message_type, message: self }
    }
}

impl From<RessMessage> for RessProtocolMessage {
    fn from(value: RessMessage) -> Self {
        value.into_protocol_message()
    }
}

impl Encodable for RessMessage {
    fn encode(&self, out: &mut dyn BufMut) {
        match self {
            Self::NodeType(node_type) => node_type.encode(out),
            Self::GetHeader(request) => request.encode(out),
            Self::Header(header) => header.encode(out),
            Self::GetBlockBody(request) => request.encode(out),
            Self::BlockBody(body) => body.encode(out),
            Self::GetBytecode(request) => request.encode(out),
            Self::Bytecode(bytecode) => bytecode.encode(out),
            Self::GetWitness(request) => request.encode(out),
            Self::Witness(witness) => witness.encode(out),
        }
    }

    fn length(&self) -> usize {
        match self {
            Self::NodeType(node_type) => node_type.length(),
            Self::GetHeader(request) => request.length(),
            Self::Header(header) => header.length(),
            Self::GetBlockBody(request) => request.length(),
            Self::BlockBody(body) => body.length(),
            Self::GetBytecode(request) => request.length(),
            Self::Bytecode(bytecode) => bytecode.length(),
            Self::GetWitness(request) => request.length(),
            Self::Witness(witness) => witness.length(),
        }
    }
}

#[cfg(test)]
mod tests {
    use super::*;
    use proptest::prelude::*;
    use proptest_arbitrary_interop::arb;
    use std::fmt;
    use strum::EnumCount;

    fn rlp_roundtrip<V>(value: V)
    where
        V: Encodable + Decodable + PartialEq + fmt::Debug,
    {
        let encoded = alloy_rlp::encode(&value);
        let decoded = V::decode(&mut &encoded[..]);
        assert_eq!(Ok(value), decoded);
    }

    #[test]
    fn protocol_message_count() {
        let protocol = RessProtocolMessage::protocol();
        assert_eq!(protocol.messages(), RessMessageID::COUNT as u8);
    }

    proptest! {
        #[test]
        fn message_type_roundtrip(message_type in arb::<RessMessageID>()) {
            rlp_roundtrip(message_type);
        }

        #[test]
        fn message_roundtrip(message in arb::<RessProtocolMessage>()) {
            let encoded = alloy_rlp::encode(&message);
            let decoded = RessProtocolMessage::decode_message(&mut &encoded[..]);
            assert_eq!(Ok(message), decoded);
        }
    }
}<|MERGE_RESOLUTION|>--- conflicted
+++ resolved
@@ -64,15 +64,8 @@
 
     /// Block body request.
     pub fn block_body(request_id: u64, block_body: BlockBody) -> Self {
-<<<<<<< HEAD
-        Self {
-            message_type: RessMessageID::BlockBody,
-            message: RessMessage::BlockBody(RequestPair { request_id, message: block_body }),
-        }
-=======
         RessMessage::BlockBody(RequestPair { request_id, message: block_body })
             .into_protocol_message()
->>>>>>> 300e9e3e
     }
 
     /// Bytecode request.
