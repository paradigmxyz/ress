use alloy_primitives::{B256, U256};
use ress_storage::Storage;
use reth_evm::execute::{BlockExecutionStrategy, ExecuteOutput};
use reth_evm_ethereum::{execute::EthExecutionStrategy, EthEvmConfig};
use reth_primitives::{BlockWithSenders, Receipt};
use reth_provider::BlockExecutionOutput;
use reth_revm::StateBuilder;
use std::sync::Arc;

use crate::{db::WitnessState, errors::EvmError};

pub struct BlockExecutor {
    strategy: EthExecutionStrategy<WitnessState, EthEvmConfig>,
}

impl BlockExecutor {
    /// specific block's executor by initiate with parent block post execution state and hash
    pub fn new(storage: Arc<Storage>, block_hash: B256) -> Self {
        let chain_spec = storage.chain_spec.clone();
        let eth_evm_config = EthEvmConfig::new(chain_spec.clone());
        let state = StateBuilder::new_with_database(WitnessState {
            storage,
            block_hash,
        })
        .with_bundle_update()
        .without_state_clear()
        .build();
        let strategy = EthExecutionStrategy::new(state, chain_spec, eth_evm_config);
        Self { strategy }
    }

    /// from `BasicBlockExecutor`'s execute
    pub fn execute(
        &mut self,
        block: &BlockWithSenders,
        total_difficulty: U256,
    ) -> Result<BlockExecutionOutput<Receipt>, EvmError> {
<<<<<<< HEAD
        let mut receipts = Vec::new();
        let mut cumulative_gas_used = 0;
        // let mut bundle_state = get_state_transitions(state);

        for transaction in block.body().transactions.iter() {
            let _block_header = &block.header();
            // todo: turn block header into block env
            let block_env = BlockEnv::default();
            // todo: turn tx into tx env
            let tx_env = TxEnv::default();
            // todo: get actual spec id
            let spec_id = SpecId::ARROW_GLACIER;
            let evm_builder = Evm::builder()
                .with_block_env(block_env)
                .with_tx_env(tx_env)
                .modify_cfg_env(|cfg| cfg.chain_id = self.chain_config().unwrap().chain.id())
                .with_spec_id(spec_id);
            let db = &mut self.state.database;
            let mut evm = evm_builder.with_db(db).build();
            let result = evm.transact_commit().unwrap();

            cumulative_gas_used += result.gas_used();
            let receipt = Receipt {
                tx_type: transaction.tx_type(),
                success: result.is_success(),
                cumulative_gas_used,
                logs: result.logs().to_vec(),
            };
            receipts.push(receipt);
        }

        if let Some(_withdrawals) = &block.body().withdrawals {
            //todo: process withdrawl
        }

        todo!()
=======
        self.strategy
            .apply_pre_execution_changes(block, total_difficulty)
            .unwrap();
        let ExecuteOutput { receipts, gas_used } = self
            .strategy
            .execute_transactions(block, total_difficulty)
            .unwrap();
        let requests = self
            .strategy
            .apply_post_execution_changes(block, total_difficulty, &receipts)
            .unwrap();
        let state = self.strategy.finish();

        Ok(BlockExecutionOutput {
            state,
            receipts,
            requests,
            gas_used,
        })
>>>>>>> 58cc4221
    }
}<|MERGE_RESOLUTION|>--- conflicted
+++ resolved
@@ -35,44 +35,6 @@
         block: &BlockWithSenders,
         total_difficulty: U256,
     ) -> Result<BlockExecutionOutput<Receipt>, EvmError> {
-<<<<<<< HEAD
-        let mut receipts = Vec::new();
-        let mut cumulative_gas_used = 0;
-        // let mut bundle_state = get_state_transitions(state);
-
-        for transaction in block.body().transactions.iter() {
-            let _block_header = &block.header();
-            // todo: turn block header into block env
-            let block_env = BlockEnv::default();
-            // todo: turn tx into tx env
-            let tx_env = TxEnv::default();
-            // todo: get actual spec id
-            let spec_id = SpecId::ARROW_GLACIER;
-            let evm_builder = Evm::builder()
-                .with_block_env(block_env)
-                .with_tx_env(tx_env)
-                .modify_cfg_env(|cfg| cfg.chain_id = self.chain_config().unwrap().chain.id())
-                .with_spec_id(spec_id);
-            let db = &mut self.state.database;
-            let mut evm = evm_builder.with_db(db).build();
-            let result = evm.transact_commit().unwrap();
-
-            cumulative_gas_used += result.gas_used();
-            let receipt = Receipt {
-                tx_type: transaction.tx_type(),
-                success: result.is_success(),
-                cumulative_gas_used,
-                logs: result.logs().to_vec(),
-            };
-            receipts.push(receipt);
-        }
-
-        if let Some(_withdrawals) = &block.body().withdrawals {
-            //todo: process withdrawl
-        }
-
-        todo!()
-=======
         self.strategy
             .apply_pre_execution_changes(block, total_difficulty)
             .unwrap();
@@ -92,6 +54,5 @@
             requests,
             gas_used,
         })
->>>>>>> 58cc4221
     }
 }