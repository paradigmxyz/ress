--- conflicted
+++ resolved
@@ -82,25 +82,8 @@
                     .payload_validator
                     .ensure_well_formed_payload(payload, sidecar)
                     .unwrap();
-<<<<<<< HEAD
-
-                info!("hi block had well formed");
-
-                if let Err(e) = self
-                    .eth_beacon_consensus
-                    .validate_header_against_parent(block.sealed_header(), &parent_header)
-                {
-                    warn!(target: "engine::tree", "Failed to validate header {} against parent: {e}", block.hash());
-                }
-
-                info!(
-                    "received new payload, block hash: {:?} on block number :{:?}",
-                    block_hash_from_payload, block_number_from_payload
-                );
-=======
                 self.validate_header(&block, total_difficulty, parent_header);
                 info!(target: "engine", "received valid new payload");
->>>>>>> 58cc4221
 
                 // ===================== Execution =====================
 
