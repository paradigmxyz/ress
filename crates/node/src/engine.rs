--- conflicted
+++ resolved
@@ -160,7 +160,6 @@
             }
                 }
 
-<<<<<<< HEAD
                 // ===================== Handle Reorg =====================
                 let canonical_head = self.provider.storage.get_canonical_head().number;
                 if canonical_head + 1 != head.number {
@@ -168,33 +167,15 @@
                     warn!(target: "ress::engine", block_number = head.number, ?canonical_head, "Reorg or hash inconsistency detected");
                     self.provider
                         .storage
-                        .on_fcu_reorg_update(head)
+                        .on_fcu_reorg_update(head, state.finalized_block_hash)
                         .map_err(|e: StorageError| RethError::Other(Box::new(e)))?;
                 } else {
                     // fcu is on canonical chain
                     self.provider
                         .storage
-                        .on_fcu_update(head)
+                        .on_fcu_update(head, state.finalized_block_hash)
                         .map_err(|e: StorageError| RethError::Other(Box::new(e)))?;
                 }
-=======
-        // ===================== Handle Reorg =====================
-        let canonical_head = self.provider.storage.get_canonical_head().number;
-        if canonical_head + 1 != head.number {
-            // fcu is pointing fork chain
-            warn!(target: "ress::engine", block_number = head.number, ?canonical_head, "Reorg or hash inconsistency detected");
-            self.provider
-                .storage
-                .on_fcu_reorg_update(head, state.finalized_block_hash)
-                .map_err(|e: StorageError| RethError::Other(Box::new(e)))?;
-        } else {
-            // fcu is on canonical chain
-            self.provider
-                .storage
-                .on_fcu_update(head, state.finalized_block_hash)
-                .map_err(|e: StorageError| RethError::Other(Box::new(e)))?;
-        }
->>>>>>> de8b7f76
 
                 Ok(OnForkChoiceUpdated::valid(
                     PayloadStatus::from_status(PayloadStatusEnum::Valid)
