//! Ress node implementation.

#![cfg_attr(not(test), warn(unused_crate_dependencies))]

use alloy_eips::BlockNumHash;
use ress_common::test_utils::TestPeers;
use ress_network::{RessNetworkHandle, RessNetworkLauncher};
use ress_provider::{provider::RessProvider, storage::Storage};
use ress_rpc::RpcHandle;
use ress_testing::rpc_adapter::RpcAdapterProvider;
use reth_chainspec::ChainSpec;
use reth_network_peers::TrustedPeer;
use reth_rpc_builder::auth::AuthServerHandle;
use std::sync::Arc;

/// Consensus engine implementation.
pub mod engine;
use engine::ConsensusEngine;

/// State root computation.
pub mod root;

/// Engine error types.
pub mod errors;

/// Ress node components.
#[derive(Debug)]
pub struct Node {
    /// Ress data provider.
    pub provider: RessProvider,
    /// P2P handle.
    pub network_handle: RessNetworkHandle,
    /// Auth RPC server handle.
    pub authserver_handle: AuthServerHandle,
    /// Consensus engine handle.
    pub consensus_engine_handle: tokio::task::JoinHandle<()>,
}

impl Node {
    /// Launch the test node.
    pub async fn launch_test_node(
        id: TestPeers,
        chain_spec: Arc<ChainSpec>,
<<<<<<< HEAD
        remote_peer: Option<TrustedPeer>,
        current_canonical_head: BlockNumHash,
    ) -> Self {
        let (p2p_handler, rpc_handler) =
            ress_network::start_network(id, Arc::clone(&chain_spec), remote_peer).await;
=======
        current_head: BlockNumHash,
        rpc_adapter: Option<RpcAdapterProvider>,
    ) -> Self {
        let storage = Storage::new(chain_spec.clone(), current_head);

        let network_handle = if let Some(rpc_adapter) = rpc_adapter {
            RessNetworkLauncher::new(chain_spec.clone(), rpc_adapter)
                .launch(id)
                .await
        } else {
            RessNetworkLauncher::new(chain_spec.clone(), storage.clone())
                .launch(id)
                .await
        };
        let rpc_handle = RpcHandle::start_server(id, chain_spec.clone()).await;
>>>>>>> 3c132118

        // ================ initial update ==================

        let provider = RessProvider::new(storage, network_handle.clone());
        let consensus_engine =
            ConsensusEngine::new(provider.clone(), rpc_handle.from_beacon_engine);
        let consensus_engine_handle = tokio::spawn(async move { consensus_engine.run().await });

        Self {
            network_handle,
            authserver_handle: rpc_handle.authserver_handle,
            consensus_engine_handle,
            provider,
        }
    }

    /// Gracefully shutdown the node.
    pub async fn shutdown(self) {
        self.consensus_engine_handle.abort();
    }
}<|MERGE_RESOLUTION|>--- conflicted
+++ resolved
@@ -41,16 +41,13 @@
     pub async fn launch_test_node(
         id: TestPeers,
         chain_spec: Arc<ChainSpec>,
-<<<<<<< HEAD
         remote_peer: Option<TrustedPeer>,
-        current_canonical_head: BlockNumHash,
+        rpc_adapter: Option<RpcAdapterProvider>,
+        current_head: BlockNumHash,
     ) -> Self {
         let (p2p_handler, rpc_handler) =
             ress_network::start_network(id, Arc::clone(&chain_spec), remote_peer).await;
-=======
-        current_head: BlockNumHash,
-        rpc_adapter: Option<RpcAdapterProvider>,
-    ) -> Self {
+
         let storage = Storage::new(chain_spec.clone(), current_head);
 
         let network_handle = if let Some(rpc_adapter) = rpc_adapter {
@@ -63,7 +60,6 @@
                 .await
         };
         let rpc_handle = RpcHandle::start_server(id, chain_spec.clone()).await;
->>>>>>> 3c132118
 
         // ================ initial update ==================
 
