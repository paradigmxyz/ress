--- conflicted
+++ resolved
@@ -72,35 +72,19 @@
     }
 
     fn witness(&self, block_hash: B256) -> ProviderResult<Option<B256HashMap<Bytes>>> {
-<<<<<<< HEAD
-=======
-        info!(?block_hash, "requested witness");
->>>>>>> 62642629
         // TODO: this is a workaround because reth's `find_block_by_hash` does not work as expected
         let block = if let Some(pending) = self
             .provider
             .pending_block_with_senders()?
             .filter(|b| b.hash() == block_hash)
         {
-<<<<<<< HEAD
-            pending.unseal()
-=======
             pending
->>>>>>> 62642629
         } else {
             self.provider
                 .block_with_senders(block_hash.into(), TransactionVariant::default())?
                 .ok_or(ProviderError::BlockHashNotFound(block_hash))?
         };
-<<<<<<< HEAD
         let state_provider = self.provider.state_by_block_hash(block.parent_hash)?;
-=======
-        info!("block {:?}", block);
-        let state_provider = self.provider.state_by_block_hash(block.parent_hash)?;
-        let balance = state_provider
-            .account_balance(&address!("0000000000000000000000000000000000000315"))?;
-        info!("balance {:?}", balance);
->>>>>>> 62642629
         let db = StateProviderDatabase::new(&state_provider);
         let block_executor = self.block_executor.executor(db);
         let mut record = ExecutionWitnessRecord::default();
