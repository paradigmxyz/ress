//! Reth node that supports ress subprotocol.

use alloy_primitives::{map::B256HashMap, Bytes, B256};
use ress_protocol::{NodeType, ProtocolState, RessProtocolHandler, RessProtocolProvider};
use reth::{
    network::{protocol::IntoRlpxSubProtocol, NetworkProtocols},
    providers::{
        providers::{BlockchainProvider, ProviderNodeTypes},
        BlockReader, ProviderError, ProviderResult, StateProviderFactory, TransactionVariant,
    },
    revm::{database::StateProviderDatabase, witness::ExecutionWitnessRecord, State},
};
use reth_evm::execute::{BlockExecutorProvider, Executor};
use reth_node_builder::Block;
use reth_node_builder::{NodeHandle, NodeTypesWithDB};
use reth_node_ethereum::EthereumNode;
use reth_primitives::{EthPrimitives, Header};
use tokio::sync::mpsc;
use tracing::info;

fn main() -> eyre::Result<()> {
    reth::cli::Cli::parse_args().run(|builder, _args| async move {
        // launch the stateful node
        let NodeHandle {
            node,
            node_exit_future,
        } = builder.node(EthereumNode::default()).launch().await?;

        // add the custom network subprotocol to the launched node
        let (tx, mut _from_peer0) = mpsc::unbounded_channel();
        let provider = RethBlockchainProvider {
            provider: node.provider,
            block_executor: node.block_executor,
        };
        let protocol_handler = RessProtocolHandler {
            provider,
            state: ProtocolState { events: tx },
            node_type: NodeType::Stateful,
        };
        node.network
            .add_rlpx_sub_protocol(protocol_handler.into_rlpx_sub_protocol());

        node_exit_future.await
    })
}

/// Reth provider implementing [`RessProtocolProvider`].
#[derive(Clone)]
struct RethBlockchainProvider<N: NodeTypesWithDB, E> {
    provider: BlockchainProvider<N>,
    block_executor: E,
}

impl<N, E> RessProtocolProvider for RethBlockchainProvider<N, E>
where
    N: ProviderNodeTypes<Primitives = EthPrimitives>,
    E: BlockExecutorProvider<Primitives = N::Primitives>,
{
    fn header(&self, block_hash: B256) -> ProviderResult<Option<Header>> {
        let block = self
            .provider
            .block_with_senders(block_hash.into(), TransactionVariant::default())?
            .ok_or(ProviderError::BlockHashNotFound(block_hash))?;
        Ok(Some(block.block.header().clone()))
    }

    fn bytecode(&self, code_hash: B256) -> ProviderResult<Option<Bytes>> {
        Ok(self
            .provider
            .latest()?
            .bytecode_by_hash(&code_hash)?
            .map(|bytecode| bytecode.original_bytes()))
    }

    fn witness(&self, block_hash: B256) -> ProviderResult<Option<B256HashMap<Bytes>>> {
<<<<<<< HEAD
        info!(?block_hash, "requested witness");
        let latest = self
            .provider
            .canonical_in_memory_state()
            .get_canonical_head()
            .number;
        info!(?latest, "block head");
        let latest = self.provider.pending_block();
        info!(?latest, "pending");

        let block = self
            .provider
            .find_block_by_hash(block_hash, BlockSource::Pending)?
            .unwrap()
            .with_recovered_senders()
            .unwrap();
        info!("block {:?}", block);
=======
        // TODO: this is a workaround because reth's `find_block_by_hash` does not work as expected
        let block = if let Some(pending) = self
            .provider
            .pending_block_with_senders()?
            .filter(|b| b.hash() == block_hash)
        {
            pending.unseal()
        } else {
            self.provider
                .block_with_senders(block_hash.into(), TransactionVariant::default())?
                .ok_or(ProviderError::BlockHashNotFound(block_hash))?
        };
>>>>>>> f74167bc
        let state_provider = self.provider.state_by_block_hash(block.parent_hash)?;
        let db = StateProviderDatabase::new(&state_provider);
        let mut record = ExecutionWitnessRecord::default();
        let _ = self
            .block_executor
            .executor(db)
            .execute_with_state_closure(&block, |state: &State<_>| {
                record.record_executed_state(state);
            })
            .map_err(|err| ProviderError::TrieWitnessError(err.to_string()))?;
        info!("state {:?}", record.hashed_state);
        Ok(Some(
            state_provider.witness(Default::default(), record.hashed_state)?,
        ))
    }
}<|MERGE_RESOLUTION|>--- conflicted
+++ resolved
@@ -73,38 +73,30 @@
     }
 
     fn witness(&self, block_hash: B256) -> ProviderResult<Option<B256HashMap<Bytes>>> {
-<<<<<<< HEAD
         info!(?block_hash, "requested witness");
-        let latest = self
-            .provider
-            .canonical_in_memory_state()
-            .get_canonical_head()
-            .number;
-        info!(?latest, "block head");
-        let latest = self.provider.pending_block();
-        info!(?latest, "pending");
+        // let latest = self
+        //     .provider
+        //     .canonical_in_memory_state()
+        //     .get_canonical_head()
+        //     .number;
+        // info!(?latest, "block head");
+        // let latest = self.provider.pending_block();
+        // info!(?latest, "pending");
 
-        let block = self
-            .provider
-            .find_block_by_hash(block_hash, BlockSource::Pending)?
-            .unwrap()
-            .with_recovered_senders()
-            .unwrap();
-        info!("block {:?}", block);
-=======
-        // TODO: this is a workaround because reth's `find_block_by_hash` does not work as expected
         let block = if let Some(pending) = self
             .provider
             .pending_block_with_senders()?
             .filter(|b| b.hash() == block_hash)
         {
+            info!("pending {:?}", pending.number);
             pending.unseal()
         } else {
             self.provider
                 .block_with_senders(block_hash.into(), TransactionVariant::default())?
                 .ok_or(ProviderError::BlockHashNotFound(block_hash))?
         };
->>>>>>> f74167bc
+        info!("block {:?}", block);
+
         let state_provider = self.provider.state_by_block_hash(block.parent_hash)?;
         let db = StateProviderDatabase::new(&state_provider);
         let mut record = ExecutionWitnessRecord::default();
