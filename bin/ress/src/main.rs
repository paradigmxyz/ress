//! Main ress executable.

use alloy_eips::{BlockId, BlockNumHash, NumHash};
use alloy_provider::{network::AnyNetwork, Provider, ProviderBuilder};
use alloy_rpc_types::BlockTransactionsKind;
use clap::Parser;
use futures::{StreamExt, TryStreamExt};
use ress_common::test_utils::TestPeers;
use ress_node::Node;
<<<<<<< HEAD
use reth_chainspec::ChainSpec;
use reth_cli::chainspec::ChainSpecParser;
=======
use ress_testing::rpc_adapter::RpcAdapterProvider;
use reth_chainspec::MAINNET;
>>>>>>> 3c132118
use reth_consensus_debug_client::{DebugConsensusClient, RpcBlockProvider};
use reth_ethereum_cli::chainspec::EthereumChainSpecParser;
use reth_network::NetworkEventListenerProvider;
use reth_network_peers::TrustedPeer;
use std::{collections::HashMap, sync::Arc};
use tracing::info;

#[derive(Parser)]
#[command(author, version, about, long_about = None)]
struct Args {
    /// Peer number (1 or 2)
    #[arg(value_parser = clap::value_parser!(u8).range(1..=2))]
    peer_number: u8,

<<<<<<< HEAD
    /// The chain this node is running.
    ///
    /// Possible values are either a built-in chain or the path to a chain specification file.
    #[arg(
        long,
        value_name = "CHAIN_OR_PATH",
        long_help = EthereumChainSpecParser::help_message(),
        default_value = EthereumChainSpecParser::SUPPORTED_CHAINS[0],
        value_parser = EthereumChainSpecParser::parser()
    )]
    pub chain: Arc<ChainSpec>,

    #[allow(clippy::doc_markdown)]
    /// URL of the remote peer for P2P connections.
    ///
    /// --remote-peer enode://abcd@192.168.0.1:30303
    #[arg(long)]
    pub remote_peer: Option<TrustedPeer>,

    #[arg(long)]
    /// If passed, the debug consensus client will NOT be started
    pub no_debug_consensus: bool,
=======
    #[arg(long = "enable-rpc-adapter")]
    rpc_adapter_enabled: bool,
>>>>>>> 3c132118
}

#[tokio::main]
async fn main() -> eyre::Result<()> {
    let orig_hook = std::panic::take_hook();
    std::panic::set_hook(Box::new(move |panic_info| {
        orig_hook(panic_info);
        std::process::exit(1);
    }));

    tracing_subscriber::fmt::init();
    dotenvy::dotenv()?;

    // =================================================================

    // <for testing purpose>
    let args = Args::parse();
    let local_node = match args.peer_number {
        1 => TestPeers::Peer1,
        2 => TestPeers::Peer2,
        _ => unreachable!(),
    };

    // =============================== Launch Node ==================================

    // initalize necessary headers/hashes
    // todo: there could be gap between new payload and this prefetching latest block number
    let rpc_block_provider = ProviderBuilder::new()
        .network::<AnyNetwork>()
        .on_http(std::env::var("RPC_URL").expect("need rpc").parse()?);
    let latest_block = rpc_block_provider
        .get_block(BlockId::latest(), false.into())
        .await?
        .expect("no latest block");
    let latest_block_number = latest_block.inner.header.number;
    let latest_block_hash = latest_block.inner.header.hash;

    let maybe_rpc_adapter = if args.rpc_adapter_enabled {
        let rpc_url = std::env::var("RPC_URL").expect("`RPC_URL` env not set");
        Some(RpcAdapterProvider::new(&rpc_url)?)
    } else {
        None
    };
    let node = Node::launch_test_node(
        local_node,
        args.chain,
        args.remote_peer,
        NumHash::new(latest_block_number, latest_block_hash),
        maybe_rpc_adapter,
    )
    .await;
    assert!(local_node.is_ports_alive());

    // ================ PARALLEL FETCH + STORE HEADERS ================
    let start_time = std::time::Instant::now();
    let range = (latest_block_number - 255)..=latest_block_number;

    let mut canonical_block_hashes = HashMap::new();

    // Parallel download
    let headers = futures::stream::iter(range)
        .map(|block_number| {
            let provider = rpc_block_provider.clone();
            async move {
                let block_header = provider
                    .get_block_by_number(block_number.into(), BlockTransactionsKind::Hashes)
                    .await?
                    .expect("no block fetched from rpc")
                    .header
                    .clone()
                    .into_consensus()
                    .into_header_with_defaults();
                Ok::<_, eyre::Report>(block_header)
            }
        })
        .buffer_unordered(25)
        .try_collect::<Vec<_>>()
        .await?;
    let tree_state = &node.provider.storage;
    for header in headers {
        canonical_block_hashes.insert(header.number, header.hash_slow());
        tree_state.insert_header(header);
    }
    let latest_block_number_updated = rpc_block_provider.get_block_number().await?;
    let range = latest_block_number..=latest_block_number_updated;
    // Parallel download
    let headers = futures::stream::iter(range)
        .map(|block_number| {
            let provider = rpc_block_provider.clone();
            async move {
                let block_header = provider
                    .get_block_by_number(block_number.into(), BlockTransactionsKind::Hashes)
                    .await?
                    .expect("no block fetched from rpc")
                    .header
                    .clone()
                    .into_consensus()
                    .into_header_with_defaults();
                Ok::<_, eyre::Report>(block_header)
            }
        })
        .buffer_unordered(25)
        .try_collect::<Vec<_>>()
        .await?;
    for header in headers {
        canonical_block_hashes.insert(header.number, header.hash_slow());
        tree_state.set_canonical_head(BlockNumHash::new(header.number, header.hash_slow()));
        tree_state.insert_header(header);
    }
    node.provider
        .storage
        .overwrite_block_hashes(canonical_block_hashes);
    info!(
        elapsed = ?start_time.elapsed(), "✨ prefetched block from {} to {}..",
        latest_block_number - 255,
        latest_block_number_updated
    );
    let head = node.provider.storage.get_canonical_head();
    info!("head: {:#?}", head);

    // ================ CONSENSUS CLIENT ================

<<<<<<< HEAD
    if !args.no_debug_consensus {
        let ws_block_provider =
            RpcBlockProvider::new(std::env::var("WS_RPC_URL").expect("need ws rpc").parse()?);
        let rpc_consensus_client =
            DebugConsensusClient::new(node.authserver_handler, Arc::new(ws_block_provider));
        tokio::spawn(async move {
            info!("💨 running debug consensus client");
            rpc_consensus_client
                .run::<reth_node_ethereum::EthEngineTypes>()
                .await;
        });
    }
=======
    let ws_block_provider =
        RpcBlockProvider::new(std::env::var("WS_RPC_URL").expect("need ws rpc").parse()?);
    let rpc_consensus_client =
        DebugConsensusClient::new(node.authserver_handle, Arc::new(ws_block_provider));
    tokio::spawn(async move {
        info!("💨 running debug consensus client");
        rpc_consensus_client.run::<EthEngineTypes>().await;
    });
>>>>>>> 3c132118

    // =================================================================

    let mut events = node.network_handle.network_handle.event_listener();
    while let Some(event) = events.next().await {
        info!(target: "ress", ?event, "Received network event");
    }

    Ok(())
}<|MERGE_RESOLUTION|>--- conflicted
+++ resolved
@@ -7,13 +7,10 @@
 use futures::{StreamExt, TryStreamExt};
 use ress_common::test_utils::TestPeers;
 use ress_node::Node;
-<<<<<<< HEAD
+use ress_testing::rpc_adapter::RpcAdapterProvider;
 use reth_chainspec::ChainSpec;
+use reth_chainspec::MAINNET;
 use reth_cli::chainspec::ChainSpecParser;
-=======
-use ress_testing::rpc_adapter::RpcAdapterProvider;
-use reth_chainspec::MAINNET;
->>>>>>> 3c132118
 use reth_consensus_debug_client::{DebugConsensusClient, RpcBlockProvider};
 use reth_ethereum_cli::chainspec::EthereumChainSpecParser;
 use reth_network::NetworkEventListenerProvider;
@@ -28,7 +25,6 @@
     #[arg(value_parser = clap::value_parser!(u8).range(1..=2))]
     peer_number: u8,
 
-<<<<<<< HEAD
     /// The chain this node is running.
     ///
     /// Possible values are either a built-in chain or the path to a chain specification file.
@@ -51,10 +47,8 @@
     #[arg(long)]
     /// If passed, the debug consensus client will NOT be started
     pub no_debug_consensus: bool,
-=======
     #[arg(long = "enable-rpc-adapter")]
     rpc_adapter_enabled: bool,
->>>>>>> 3c132118
 }
 
 #[tokio::main]
@@ -177,7 +171,6 @@
 
     // ================ CONSENSUS CLIENT ================
 
-<<<<<<< HEAD
     if !args.no_debug_consensus {
         let ws_block_provider =
             RpcBlockProvider::new(std::env::var("WS_RPC_URL").expect("need ws rpc").parse()?);
@@ -190,16 +183,6 @@
                 .await;
         });
     }
-=======
-    let ws_block_provider =
-        RpcBlockProvider::new(std::env::var("WS_RPC_URL").expect("need ws rpc").parse()?);
-    let rpc_consensus_client =
-        DebugConsensusClient::new(node.authserver_handle, Arc::new(ws_block_provider));
-    tokio::spawn(async move {
-        info!("💨 running debug consensus client");
-        rpc_consensus_client.run::<EthEngineTypes>().await;
-    });
->>>>>>> 3c132118
 
     // =================================================================
 
