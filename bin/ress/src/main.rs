//! Main ress executable.

use alloy_eips::{BlockId, BlockNumHash, NumHash};
use alloy_provider::{network::AnyNetwork, Provider, ProviderBuilder};
use alloy_rpc_types::BlockTransactionsKind;
use clap::Parser;
use futures::{StreamExt, TryStreamExt};
use ress_common::test_utils::TestPeers;
use ress_node::Node;
<<<<<<< HEAD
use reth_chainspec::ChainSpec;
use reth_cli::chainspec::ChainSpecParser;
=======
use ress_testing::rpc_adapter::RpcAdapterProvider;
use reth_chainspec::MAINNET;
>>>>>>> 9dfe9238
use reth_consensus_debug_client::{DebugConsensusClient, RpcBlockProvider};
use reth_ethereum_cli::chainspec::EthereumChainSpecParser;
use reth_network::NetworkEventListenerProvider;
use reth_network_peers::TrustedPeer;
use std::{collections::HashMap, sync::Arc};
use tracing::info;

#[derive(Parser)]
#[command(author, version, about, long_about = None)]
struct Args {
    /// Peer number (1 or 2)
    #[arg(value_parser = clap::value_parser!(u8).range(1..=2))]
    peer_number: u8,

<<<<<<< HEAD
    /// The chain this node is running.
    ///
    /// Possible values are either a built-in chain or the path to a chain specification file.
    #[arg(
        long,
        value_name = "CHAIN_OR_PATH",
        long_help = EthereumChainSpecParser::help_message(),
        default_value = EthereumChainSpecParser::SUPPORTED_CHAINS[0],
        value_parser = EthereumChainSpecParser::parser()
    )]
    pub chain: Arc<ChainSpec>,

    #[allow(clippy::doc_markdown)]
    /// URL of the remote peer for P2P connections.
    ///
    /// --remote-peer enode://abcd@192.168.0.1:30303
    #[arg(long)]
    pub remote_peer: Option<TrustedPeer>,

    #[arg(long)]
    /// If passed, the debug consensus client will NOT be started
    pub no_debug_consensus: bool,
=======
    #[arg(long = "enable-rpc-adapter")]
    rpc_adapter_enabled: bool,
>>>>>>> 9dfe9238
}

#[tokio::main]
async fn main() -> eyre::Result<()> {
    let orig_hook = std::panic::take_hook();
    std::panic::set_hook(Box::new(move |panic_info| {
        orig_hook(panic_info);
        std::process::exit(1);
    }));

    tracing_subscriber::fmt::init();
    dotenvy::dotenv()?;

    // =================================================================

    // <for testing purpose>
    let args = Args::parse();
    let local_node = match args.peer_number {
        1 => TestPeers::Peer1,
        2 => TestPeers::Peer2,
        _ => unreachable!(),
    };

    // =============================== Launch Node ==================================

    // initialize necessary headers/hashes
    // todo: there could be gap between new payload and this prefetching latest block number
    let rpc_block_provider = ProviderBuilder::new()
        .network::<AnyNetwork>()
        .on_http(std::env::var("RPC_URL").expect("need rpc").parse()?);
    let latest_block = rpc_block_provider
        .get_block(BlockId::latest(), false.into())
        .await?
        .expect("no latest block");
    let latest_block_number = latest_block.inner.header.number;
    let latest_block_hash = latest_block.inner.header.hash;

    let maybe_rpc_adapter = if args.rpc_adapter_enabled {
        let rpc_url = std::env::var("RPC_URL").expect("`RPC_URL` env not set");
        Some(RpcAdapterProvider::new(&rpc_url)?)
    } else {
        None
    };
    let node = Node::launch_test_node(
        local_node,
        args.chain,
        args.remote_peer,
        NumHash::new(latest_block_number, latest_block_hash),
        maybe_rpc_adapter,
    )
    .await;
    assert!(local_node.is_ports_alive());

    // ================ PARALLEL FETCH + STORE HEADERS ================
    let start_time = std::time::Instant::now();
    let range = (latest_block_number - 255)..=latest_block_number;

    let mut canonical_block_hashes = HashMap::new();

    // Parallel download
    let headers = futures::stream::iter(range)
        .map(|block_number| {
            let provider = rpc_block_provider.clone();
            async move {
                let block_header = provider
                    .get_block_by_number(block_number.into(), BlockTransactionsKind::Hashes)
                    .await?
                    .expect("no block fetched from rpc")
                    .header
                    .clone()
                    .into_consensus()
                    .into_header_with_defaults();
                Ok::<_, eyre::Report>(block_header)
            }
        })
        .buffer_unordered(25)
        .try_collect::<Vec<_>>()
        .await?;
    let tree_state = &node.provider.storage;
    for header in headers {
        canonical_block_hashes.insert(header.number, header.hash_slow());
        tree_state.insert_header(header);
    }
    let latest_block_number_updated = rpc_block_provider.get_block_number().await?;
    let range = latest_block_number..=latest_block_number_updated;
    // Parallel download
    let headers = futures::stream::iter(range)
        .map(|block_number| {
            let provider = rpc_block_provider.clone();
            async move {
                let block_header = provider
                    .get_block_by_number(block_number.into(), BlockTransactionsKind::Hashes)
                    .await?
                    .expect("no block fetched from rpc")
                    .header
                    .clone()
                    .into_consensus()
                    .into_header_with_defaults();
                Ok::<_, eyre::Report>(block_header)
            }
        })
        .buffer_unordered(25)
        .try_collect::<Vec<_>>()
        .await?;
    for header in headers {
        canonical_block_hashes.insert(header.number, header.hash_slow());
        tree_state.set_canonical_head(BlockNumHash::new(header.number, header.hash_slow()));
        tree_state.insert_header(header);
    }
    node.provider
        .storage
        .overwrite_block_hashes(canonical_block_hashes);
    info!(
        elapsed = ?start_time.elapsed(), "✨ prefetched block from {} to {}..",
        latest_block_number - 255,
        latest_block_number_updated
    );
    let head = node.provider.storage.get_canonical_head();
    info!("head: {:#?}", head);

    // ================ CONSENSUS CLIENT ================

<<<<<<< HEAD
    if !args.no_debug_consensus {
        let ws_block_provider =
            RpcBlockProvider::new(std::env::var("WS_RPC_URL").expect("need ws rpc").parse()?);
        let rpc_consensus_client =
            DebugConsensusClient::new(node.authserver_handler, Arc::new(ws_block_provider));
        tokio::spawn(async move {
            info!("💨 running debug consensus client");
            rpc_consensus_client
                .run::<reth_node_ethereum::EthEngineTypes>()
                .await;
        });
    }
=======
    let ws_block_provider =
        RpcBlockProvider::new(std::env::var("WS_RPC_URL").expect("need ws rpc").parse()?);
    let rpc_consensus_client =
        DebugConsensusClient::new(node.authserver_handle, Arc::new(ws_block_provider));
    tokio::spawn(async move {
        info!("💨 running debug consensus client");
        rpc_consensus_client.run::<EthEngineTypes>().await;
    });
>>>>>>> 9dfe9238

    // =================================================================

    let mut events = node.network_handle.network_handle.event_listener();
    while let Some(event) = events.next().await {
        info!(target: "ress", ?event, "Received network event");
    }

    Ok(())
}<|MERGE_RESOLUTION|>--- conflicted
+++ resolved
@@ -7,13 +7,9 @@
 use futures::{StreamExt, TryStreamExt};
 use ress_common::test_utils::TestPeers;
 use ress_node::Node;
-<<<<<<< HEAD
+use ress_testing::rpc_adapter::RpcAdapterProvider;
 use reth_chainspec::ChainSpec;
 use reth_cli::chainspec::ChainSpecParser;
-=======
-use ress_testing::rpc_adapter::RpcAdapterProvider;
-use reth_chainspec::MAINNET;
->>>>>>> 9dfe9238
 use reth_consensus_debug_client::{DebugConsensusClient, RpcBlockProvider};
 use reth_ethereum_cli::chainspec::EthereumChainSpecParser;
 use reth_network::NetworkEventListenerProvider;
@@ -28,7 +24,6 @@
     #[arg(value_parser = clap::value_parser!(u8).range(1..=2))]
     peer_number: u8,
 
-<<<<<<< HEAD
     /// The chain this node is running.
     ///
     /// Possible values are either a built-in chain or the path to a chain specification file.
@@ -51,10 +46,8 @@
     #[arg(long)]
     /// If passed, the debug consensus client will NOT be started
     pub no_debug_consensus: bool,
-=======
     #[arg(long = "enable-rpc-adapter")]
     rpc_adapter_enabled: bool,
->>>>>>> 9dfe9238
 }
 
 #[tokio::main]
@@ -177,12 +170,11 @@
 
     // ================ CONSENSUS CLIENT ================
 
-<<<<<<< HEAD
     if !args.no_debug_consensus {
         let ws_block_provider =
             RpcBlockProvider::new(std::env::var("WS_RPC_URL").expect("need ws rpc").parse()?);
         let rpc_consensus_client =
-            DebugConsensusClient::new(node.authserver_handler, Arc::new(ws_block_provider));
+            DebugConsensusClient::new(node.authserver_handle, Arc::new(ws_block_provider));
         tokio::spawn(async move {
             info!("💨 running debug consensus client");
             rpc_consensus_client
@@ -190,16 +182,6 @@
                 .await;
         });
     }
-=======
-    let ws_block_provider =
-        RpcBlockProvider::new(std::env::var("WS_RPC_URL").expect("need ws rpc").parse()?);
-    let rpc_consensus_client =
-        DebugConsensusClient::new(node.authserver_handle, Arc::new(ws_block_provider));
-    tokio::spawn(async move {
-        info!("💨 running debug consensus client");
-        rpc_consensus_client.run::<EthEngineTypes>().await;
-    });
->>>>>>> 9dfe9238
 
     // =================================================================
 
