//! Main ress executable.

use alloy_eips::{BlockId, BlockNumHash, NumHash};
use alloy_provider::{network::AnyNetwork, Provider, ProviderBuilder};
use alloy_rpc_types::BlockTransactionsKind;
use clap::Parser;
use futures::{StreamExt, TryStreamExt};
use ress_common::test_utils::TestPeers;
use ress_node::Node;
use ress_testing::rpc_adapter::RpcAdapterProvider;
use reth_chainspec::ChainSpec;
use reth_cli::chainspec::ChainSpecParser;
use reth_consensus_debug_client::{DebugConsensusClient, RpcBlockProvider};
use reth_ethereum_cli::chainspec::EthereumChainSpecParser;
use reth_network::NetworkEventListenerProvider;
use reth_network_peers::TrustedPeer;
use std::{collections::HashMap, sync::Arc};
use tracing::info;

#[derive(Parser)]
#[command(author, version, about, long_about = None)]
struct Args {
    /// Peer number (1 or 2)
    #[arg(value_parser = clap::value_parser!(u8).range(1..=2))]
    peer_number: u8,

    /// The chain this node is running.
    ///
    /// Possible values are either a built-in chain or the path to a chain specification file.
    #[arg(
        long,
        value_name = "CHAIN_OR_PATH",
        long_help = EthereumChainSpecParser::help_message(),
        default_value = EthereumChainSpecParser::SUPPORTED_CHAINS[0],
        value_parser = EthereumChainSpecParser::parser()
    )]
    pub chain: Arc<ChainSpec>,

    #[allow(clippy::doc_markdown)]
    /// URL of the remote peer for P2P connections.
    ///
    /// --remote-peer enode://abcd@192.168.0.1:30303
    #[arg(long)]
    pub remote_peer: Option<TrustedPeer>,

<<<<<<< HEAD
    #[arg(long)]
    /// If passed, the debug consensus client will NOT be started
    pub no_debug_consensus: bool,

    /// Enables the RPC adapter.
=======
    #[arg(long = "enable-debug-consensus")]
    /// If passed, the debug consensus client will be started
    pub enable_debug_consensus: bool,

>>>>>>> 91b60543
    #[arg(long = "enable-rpc-adapter")]
    rpc_adapter_enabled: bool,
}

#[tokio::main]
async fn main() -> eyre::Result<()> {
    let orig_hook = std::panic::take_hook();
    std::panic::set_hook(Box::new(move |panic_info| {
        orig_hook(panic_info);
        std::process::exit(1);
    }));

    tracing_subscriber::fmt::init();
    dotenvy::dotenv()?;

    // =================================================================

    // <for testing purpose>
    let args = Args::parse();
    let local_node = match args.peer_number {
        1 => TestPeers::Peer1,
        2 => TestPeers::Peer2,
        _ => unreachable!(),
    };

    // =============================== Launch Node ==================================

    // initialize necessary headers/hashes
    // todo: there could be gap between new payload and this prefetching latest block number
    let rpc_block_provider = ProviderBuilder::new()
        .network::<AnyNetwork>()
        .on_http(std::env::var("RPC_URL").expect("need rpc").parse()?);
    let latest_block = rpc_block_provider
        .get_block(BlockId::latest(), false.into())
        .await?
        .expect("no latest block");
    let latest_block_number = latest_block.inner.header.number;
    let latest_block_hash = latest_block.inner.header.hash;

    let maybe_rpc_adapter = if args.rpc_adapter_enabled {
        let rpc_url = std::env::var("RPC_URL").expect("`RPC_URL` env not set");
        Some(RpcAdapterProvider::new(&rpc_url)?)
    } else {
        None
    };

    let node = Node::launch_test_node(
        local_node,
        args.chain,
        args.remote_peer,
        NumHash::new(latest_block_number, latest_block_hash),
        maybe_rpc_adapter,
    )
    .await;
    assert!(local_node.is_ports_alive());

    // ================ PARALLEL FETCH + STORE HEADERS ================
    let start_time = std::time::Instant::now();
    let range = (latest_block_number.saturating_sub(255))..=latest_block_number;

    let mut canonical_block_hashes = HashMap::new();

    // Parallel download
    let headers = futures::stream::iter(range)
        .map(|block_number| {
            let provider = rpc_block_provider.clone();
            async move {
                let block_header = provider
                    .get_block_by_number(block_number.into(), BlockTransactionsKind::Hashes)
                    .await?
                    .expect("no block fetched from rpc")
                    .header
                    .clone()
                    .into_consensus()
                    .into_header_with_defaults();
                Ok::<_, eyre::Report>(block_header)
            }
        })
        .buffer_unordered(25)
        .try_collect::<Vec<_>>()
        .await?;
    let tree_state = &node.provider.storage;
    for header in headers {
        canonical_block_hashes.insert(header.number, header.hash_slow());
        tree_state.insert_header(header);
    }
    let latest_block_number_updated = rpc_block_provider.get_block_number().await?;
    let range = latest_block_number..=latest_block_number_updated;
    // Parallel download
    let headers = futures::stream::iter(range)
        .map(|block_number| {
            let provider = rpc_block_provider.clone();
            async move {
                let block_header = provider
                    .get_block_by_number(block_number.into(), BlockTransactionsKind::Hashes)
                    .await?
                    .expect("no block fetched from rpc")
                    .header
                    .clone()
                    .into_consensus()
                    .into_header_with_defaults();
                Ok::<_, eyre::Report>(block_header)
            }
        })
        .buffer_unordered(25)
        .try_collect::<Vec<_>>()
        .await?;
    for header in headers {
        canonical_block_hashes.insert(header.number, header.hash_slow());
        tree_state.set_canonical_head(BlockNumHash::new(header.number, header.hash_slow()));
        tree_state.insert_header(header);
    }
    node.provider
        .storage
        .overwrite_block_hashes(canonical_block_hashes);
    info!(
        elapsed = ?start_time.elapsed(), "✨ prefetched block from {} to {}..",
        latest_block_number.saturating_sub(255),
        latest_block_number_updated
    );
    let head = node.provider.storage.get_canonical_head();
    info!("head: {:#?}", head);

    // ================ CONSENSUS CLIENT ================

<<<<<<< HEAD
    if !args.no_debug_consensus {
=======
    if args.enable_debug_consensus {
>>>>>>> 91b60543
        let ws_block_provider =
            RpcBlockProvider::new(std::env::var("WS_RPC_URL").expect("need ws rpc").parse()?);
        let rpc_consensus_client =
            DebugConsensusClient::new(node.authserver_handle, Arc::new(ws_block_provider));
        tokio::spawn(async move {
            info!("💨 running debug consensus client");
            rpc_consensus_client
                .run::<reth_node_ethereum::EthEngineTypes>()
                .await;
        });
    }

    // =================================================================

    let mut events = node.network_handle.network_handle.event_listener();
    while let Some(event) = events.next().await {
        info!(target: "ress", ?event, "Received network event");
    }

    Ok(())
}<|MERGE_RESOLUTION|>--- conflicted
+++ resolved
@@ -43,18 +43,10 @@
     #[arg(long)]
     pub remote_peer: Option<TrustedPeer>,
 
-<<<<<<< HEAD
-    #[arg(long)]
-    /// If passed, the debug consensus client will NOT be started
-    pub no_debug_consensus: bool,
-
-    /// Enables the RPC adapter.
-=======
     #[arg(long = "enable-debug-consensus")]
     /// If passed, the debug consensus client will be started
     pub enable_debug_consensus: bool,
 
->>>>>>> 91b60543
     #[arg(long = "enable-rpc-adapter")]
     rpc_adapter_enabled: bool,
 }
@@ -180,11 +172,7 @@
 
     // ================ CONSENSUS CLIENT ================
 
-<<<<<<< HEAD
-    if !args.no_debug_consensus {
-=======
     if args.enable_debug_consensus {
->>>>>>> 91b60543
         let ws_block_provider =
             RpcBlockProvider::new(std::env::var("WS_RPC_URL").expect("need ws rpc").parse()?);
         let rpc_consensus_client =
