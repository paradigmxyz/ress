use alloy_primitives::keccak256;
use alloy_rpc_types_engine::{ClientCode, ClientVersionV1, JwtSecret};
use http::{header::CONTENT_TYPE, HeaderValue, Response};
use ress_engine::engine::ConsensusEngine;
use ress_network::{RessNetworkHandle, RessNetworkManager};
use ress_protocol::{NodeType, ProtocolState, RessProtocolHandler, RessProtocolProvider};
<<<<<<< HEAD
use ress_provider::RessProvider;
use ress_testing::rpc_adapter::RpcAdapterProvider;
=======
use ress_provider::{RessDatabase, RessProvider};
use ress_testing::rpc_adapter::RpcNetworkAdapter;
>>>>>>> fc09ec53
use reth_chainspec::ChainSpec;
use reth_consensus_debug_client::{DebugConsensusClient, RpcBlockProvider};
use reth_engine_tree::tree::error::InsertBlockFatalError;
use reth_ethereum_primitives::EthPrimitives;
use reth_network::{
    config::SecretKey, protocol::IntoRlpxSubProtocol, EthNetworkPrimitives, NetworkConfig,
    NetworkInfo, NetworkManager,
};
use reth_network_peers::TrustedPeer;
use reth_node_api::{BeaconConsensusEngineHandle, BeaconEngineMessage};
use reth_node_core::primitives::{Bytecode, RecoveredBlock, SealedBlock};
use reth_node_ethereum::{
    consensus::EthBeaconConsensus, node::EthereumEngineValidator, EthEngineTypes,
};
use reth_node_metrics::recorder::install_prometheus_recorder;
use reth_payload_builder::{noop::NoopPayloadBuilderService, PayloadStore};
use reth_rpc_builder::auth::{AuthRpcModule, AuthServerConfig, AuthServerHandle};
use reth_rpc_engine_api::{capabilities::EngineCapabilities, EngineApi};
use reth_storage_api::noop::NoopProvider;
use reth_tasks::TokioTaskExecutor;
use reth_transaction_pool::noop::NoopTransactionPool;
use std::{convert::Infallible, net::SocketAddr, sync::Arc};
use tokio::{sync::mpsc, task::JoinHandle};
use tokio_stream::wrappers::UnboundedReceiverStream;
use tracing::*;

use crate::cli::RessArgs;

/// Ress node components.
#[derive(Debug)]
pub struct Node {
    /// Ress data provider.
    pub provider: RessProvider,
    /// P2P handle.
    pub network_handle: RessNetworkHandle,
    /// Auth RPC server handle.
    pub auth_server_handle: AuthServerHandle,
    /// Consensus engine handle.
    pub consensus_engine_handle: JoinHandle<Result<(), InsertBlockFatalError>>,
}

/// Ress node launcher
#[derive(Debug)]
pub struct NodeLauncher {
    /// Ress configuration.
    args: RessArgs,
}

impl NodeLauncher {
    /// Create new node launcher
    pub fn new(args: RessArgs) -> Self {
        Self { args }
    }
}

impl NodeLauncher {
    /// Launch ress node.
    pub async fn launch(self) -> eyre::Result<Node> {
        let data_dir = self.args.datadir.unwrap_or_chain_default(self.args.chain.chain());

        // Install the recorder to ensure that upkeep is run periodically and
        // start the metrics server.
        install_prometheus_recorder().spawn_upkeep();
        if let Some(addr) = self.args.metrics {
            info!(target: "ress", ?addr, "Starting metrics endpoint");
            self.start_prometheus_server(addr).await?;
        }

        // Open database.
        let db_path = data_dir.db();
        let provider = RessProvider::new(self.args.chain.clone(), &db_path)?;
        info!(target: "ress", path = %db_path.display(), "Provider initiated with database");

        // Insert genesis block.
        let genesis_hash = self.args.chain.genesis_hash();
        let genesis_header = self.args.chain.genesis_header().clone();
        provider.insert_block(RecoveredBlock::new_sealed(
            SealedBlock::from_parts_unchecked(genesis_header, Default::default(), genesis_hash),
            Vec::new(),
        ));
        provider.insert_canonical_hash(0, genesis_hash);
        info!(target: "ress", %genesis_hash, "Inserted genesis block");
        for account in self.args.chain.genesis().alloc.values() {
            if let Some(code) = account.code.clone() {
                let code_hash = keccak256(&code);
                provider.insert_bytecode(code_hash, Bytecode::new_raw(code))?;
            }
        }
        info!(target: "ress", %genesis_hash, "Inserted genesis bytecodes");

        // Launch network.
        let network_secret_path = self.args.network.network_secret_path(&data_dir);
        let network_secret = reth_cli_util::get_secret_key(&network_secret_path)?;

        let network_handle = self
            .launch_network(provider.clone(), network_secret, self.args.network.remote_peer.clone())
            .await?;
        info!(target: "ress", peer_id = %network_handle.inner().peer_id(), addr = %network_handle.inner().local_addr(), "Network launched");

        // Spawn consensus engine.
        let (to_engine, from_auth_rpc) = mpsc::unbounded_channel();
        let engine_validator = EthereumEngineValidator::new(self.args.chain.clone());
        let consensus_engine = ConsensusEngine::new(
            provider.clone(),
            EthBeaconConsensus::new(self.args.chain.clone()),
            engine_validator.clone(),
            network_handle.clone(),
            from_auth_rpc,
        );
        let consensus_engine_handle = tokio::spawn(consensus_engine);
        info!(target: "ress", "Consensus engine spawned");

        // Start auth RPC server.
        let jwt_key = self.args.rpc.auth_jwt_secret(data_dir.jwt())?;
        let auth_server_handle =
            self.start_auth_server(jwt_key, engine_validator, to_engine).await?;
        info!(target: "ress", addr = %auth_server_handle.local_addr(), "Auth RPC server started");

        // Start debug consensus.
        if let Some(url) = self.args.debug.debug_consensus_url {
            let provider = Arc::new(RpcBlockProvider::new(url.clone()));
            tokio::spawn(
                DebugConsensusClient::new(auth_server_handle.clone(), provider)
                    .run::<EthEngineTypes>(),
            );
            info!(target: "ress", %url, "Debug consensus started");
        }

        Ok(Node { provider, network_handle, auth_server_handle, consensus_engine_handle })
    }

    async fn launch_network<P>(
        &self,
        protocol_provider: P,
        secret_key: SecretKey,
        remote_peer: Option<TrustedPeer>,
    ) -> eyre::Result<RessNetworkHandle>
    where
        P: RessProtocolProvider + Clone + Unpin + 'static,
    {
        // Configure and instantiate the network
        let (events_sender, protocol_events) = mpsc::unbounded_channel();
        let protocol_handler = RessProtocolHandler {
            provider: protocol_provider,
            node_type: NodeType::Stateless,
            state: ProtocolState { events_sender },
        };
        let config = NetworkConfig::builder(secret_key)
            .listener_addr(self.args.network.listener_addr())
            .disable_discovery()
            .add_rlpx_sub_protocol(protocol_handler.into_rlpx_sub_protocol())
            .build_with_noop_provider(self.args.chain.clone());
        let manager = NetworkManager::<EthNetworkPrimitives>::new(config).await?;

        if let Some(remote_peer) = remote_peer {
            let remote_addr = remote_peer.resolve_blocking()?.tcp_addr();
            manager.peers_handle().add_peer(remote_peer.id, remote_addr);
        }

        // get a handle to the network to interact with it
        let network_handle = manager.handle().clone();
        // spawn the network
        tokio::spawn(manager);

        let (peer_requests_tx, peer_requests_rx) = mpsc::unbounded_channel();
        let peer_request_stream = UnboundedReceiverStream::from(peer_requests_rx);
        if let Some(rpc_url) = self.args.debug.rpc_network_adapter_url.clone() {
            info!(target: "ress", url = %rpc_url, "Using RPC network adapter");
            tokio::spawn(RpcNetworkAdapter::new(&rpc_url).await?.run(peer_request_stream));
        } else {
            // spawn ress network manager
            tokio::spawn(RessNetworkManager::new(
                UnboundedReceiverStream::from(protocol_events),
                peer_request_stream,
            ));
        }

        Ok(RessNetworkHandle::new(network_handle, peer_requests_tx))
    }

    async fn start_auth_server(
        &self,
        jwt_key: JwtSecret,
        engine_validator: EthereumEngineValidator,
        to_engine: mpsc::UnboundedSender<BeaconEngineMessage<EthEngineTypes>>,
    ) -> eyre::Result<AuthServerHandle> {
        let (_, payload_builder_handle) = NoopPayloadBuilderService::<EthEngineTypes>::new();
        let client_version = ClientVersionV1 {
            code: ClientCode::RH,
            name: "Ress".to_string(),
            version: "".to_string(),
            commit: "".to_string(),
        };
        let engine_api = EngineApi::new(
            NoopProvider::<ChainSpec, EthPrimitives>::new(self.args.chain.clone()),
            self.args.chain.clone(),
            BeaconConsensusEngineHandle::<EthEngineTypes>::new(to_engine),
            PayloadStore::new(payload_builder_handle),
            NoopTransactionPool::default(),
            Box::<TokioTaskExecutor>::default(),
            client_version,
            EngineCapabilities::default(),
            engine_validator,
        );
        let auth_socket = self.args.rpc.auth_rpc_addr();
        let config = AuthServerConfig::builder(jwt_key).socket_addr(auth_socket).build();
        Ok(AuthRpcModule::new(engine_api).start_server(config).await?)
    }

    /// This launches the prometheus server.
    pub async fn start_prometheus_server(&self, addr: SocketAddr) -> eyre::Result<()> {
        let listener = tokio::net::TcpListener::bind(addr).await?;
        tokio::spawn(async move {
            loop {
                let io = match listener.accept().await {
                    Ok((stream, _remote_addr)) => stream,
                    Err(error) => {
                        tracing::error!(target: "ress", %error, "failed to accept connection");
                        continue;
                    }
                };

                let handle = install_prometheus_recorder();
                let service = tower::service_fn(move |_| {
                    let metrics = handle.handle().render();
                    let mut response = Response::new(metrics);
                    let content_type = HeaderValue::from_static("text/plain");
                    response.headers_mut().insert(CONTENT_TYPE, content_type);
                    async move { Ok::<_, Infallible>(response) }
                });

                tokio::spawn(async move {
                    let _ = jsonrpsee_server::serve(io, service).await.inspect_err(
                        |error| tracing::debug!(target: "ress", %error, "failed to serve request"),
                    );
                });
            }
        });
        Ok(())
    }
}<|MERGE_RESOLUTION|>--- conflicted
+++ resolved
@@ -4,13 +4,8 @@
 use ress_engine::engine::ConsensusEngine;
 use ress_network::{RessNetworkHandle, RessNetworkManager};
 use ress_protocol::{NodeType, ProtocolState, RessProtocolHandler, RessProtocolProvider};
-<<<<<<< HEAD
-use ress_provider::RessProvider;
-use ress_testing::rpc_adapter::RpcAdapterProvider;
-=======
 use ress_provider::{RessDatabase, RessProvider};
 use ress_testing::rpc_adapter::RpcNetworkAdapter;
->>>>>>> fc09ec53
 use reth_chainspec::ChainSpec;
 use reth_consensus_debug_client::{DebugConsensusClient, RpcBlockProvider};
 use reth_engine_tree::tree::error::InsertBlockFatalError;
@@ -81,8 +76,10 @@
 
         // Open database.
         let db_path = data_dir.db();
-        let provider = RessProvider::new(self.args.chain.clone(), &db_path)?;
-        info!(target: "ress", path = %db_path.display(), "Provider initiated with database");
+        debug!(target: "ress", path = %db_path.display(), "Opening database");
+        let database = RessDatabase::new(&db_path)?;
+        info!(target: "ress", path = %db_path.display(), "Database opened");
+        let provider = RessProvider::new(self.args.chain.clone(), database);
 
         // Insert genesis block.
         let genesis_hash = self.args.chain.genesis_hash();
